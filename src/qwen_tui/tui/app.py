--- conflicted
+++ resolved
@@ -45,17 +45,12 @@
     ThinkingManager = None
 
 # Import permission system
-<<<<<<< HEAD
 from .permission_manager import (
     TUIPermissionManager,
     get_permission_manager,
     set_permission_manager,
 )
-=======
-from .permission_manager import TUIPermissionManager, get_permission_manager, set_permission_manager
 from .backend_panel import BackendPanel
->>>>>>> a75ee24d
-
 
 class QwenTUIApp(App):
     """Main Qwen-TUI application."""
@@ -1088,7 +1083,6 @@
                 input_widget.value = ""
 
 
-<<<<<<< HEAD
 class BackendPanel(Container):
     """Panel showing backend information and controls."""
 
@@ -1198,9 +1192,6 @@
         """Clean up timer when unmounting."""
         if self.update_timer:
             self.update_timer.stop()
-=======
->>>>>>> a75ee24d
-
 
 class StatusPanel(Container):
     """Panel showing application status and metrics."""
